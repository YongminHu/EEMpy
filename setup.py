--- conflicted
+++ resolved
@@ -2,12 +2,8 @@
 
 setup(
     name='eem-python',
-<<<<<<< HEAD
-    version='1.21',
-=======
     python_requires='>3.9',
     version='1.3',
->>>>>>> 4c809284
     author='Yongmin Hu',
     author_email='yongminhu@outlook.com',
     packages=find_packages(),
